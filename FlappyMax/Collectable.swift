//
//  Collectable.swift
//  FlappyMax
//
//  Created by John Zheng on 10/31/24.
//

/*
 Collectible items management for FlappyMax
 
 Responsibilities:
 - Collectible object creation and recycling
 - Collection state tracking and validation
 - Position management and randomization
 - Memory optimization through pooling
 - Collision state handling
 
 Features:
 - Efficient object pooling system
 - Persistent collection state tracking
 - Automatic sprite recycling
 - Random position generation
 - Collision detection setup
 - Memory usage optimization
 - Multiple collectible types (coins, burgers)
 - Collection validation logic
 - State reset on recycling
 - Device-specific positioning
 */

import SpriteKit
import GameplayKit

enum CollectibleType {
    case coin
    case burger
<<<<<<< HEAD
    case pizza
    case sushi
    case fries
    
    var staminaBoost: CGFloat {
        switch self {
        case .coin:
            return 0
        case .burger:
            return 100.0 // 100% stamina
        case .pizza:
            return 50.0 // 50% stamina
        case .sushi:
            return 25.0 // 25% stamina
        case .fries:
            return 10.0 // 10% stamina
        }
    }
=======
>>>>>>> 5f26c7d9
}

class Collectable {
    static let shared = Collectable()
    
    // Make pools public for debug access
    var coinPool: [SKSpriteNode] = []
    var burgerPool: [SKSpriteNode] = []
    var pizzaPool: [SKSpriteNode] = []
    var sushiPool: [SKSpriteNode] = []
    var friesPool: [SKSpriteNode] = []
    
    var activeCoins: [SKSpriteNode] = []
    var activeBurgers: [SKSpriteNode] = []
    var activePizzas: [SKSpriteNode] = []
    var activeSushis: [SKSpriteNode] = []
    var activeFries: [SKSpriteNode] = []
    
    // Tracking arrays for active collectibles
    private(set) var activeCoins: [SKSpriteNode] = []
    private(set) var activeBurgers: [SKSpriteNode] = []
    
    // Key for associated object to store collected state
    private let collectedKey = "CollectableCollectedState"
    
    private init() {}
    
    // Helper methods to manage collected state
    func markAsCollected(_ node: SKSpriteNode) {
        objc_setAssociatedObject(node, collectedKey, true, .OBJC_ASSOCIATION_RETAIN)
    }
    
    func isCollected(_ node: SKSpriteNode) -> Bool {
        return (objc_getAssociatedObject(node, collectedKey) as? Bool) ?? false
    }
    
    func resetCollectedState(_ node: SKSpriteNode) {
        objc_setAssociatedObject(node, collectedKey, nil, .OBJC_ASSOCIATION_RETAIN)
    }
    
    func initializeCollectiblePool(coinCount: Int = 30, burgerCount: Int = 5, pizzaCount: Int = 5, sushiCount: Int = 5, friesCount: Int = 5) {
        // Initialize coin pool
        for _ in 0..<coinCount {
            let coinAtlas = SKTextureAtlas(named: "coin")
            let coinTexture = coinAtlas.textureNamed("coin_01")
            let coin = createCollectable(texture: coinTexture, physicsCategory: PhysicsCategory.coin)
            coin.removeFromParent() // Ensure it's not in the scene
            coinPool.append(coin)
        }
        
        // Initialize burger pool
        for _ in 0..<burgerCount {
            let burger = createCollectable(texture: SKTexture(imageNamed: "burger.png"), physicsCategory: PhysicsCategory.burger)
            burger.name = "burger"
            burger.removeFromParent() // Ensure it's not in the scene
            burgerPool.append(burger)
        }
        
        // Initialize pizza pool
        for _ in 0..<pizzaCount {
            let pizza = createCollectable(texture: SKTexture(imageNamed: "pizza.png"), physicsCategory: PhysicsCategory.pizza)
            pizza.name = "pizza"
            pizza.removeFromParent() // Ensure it's not in the scene
            pizzaPool.append(pizza)
        }
        
        // Initialize sushi pool
        for _ in 0..<sushiCount {
            let sushi = createCollectable(texture: SKTexture(imageNamed: "sushi.png"), physicsCategory: PhysicsCategory.sushi)
            sushi.name = "sushi"
            sushi.removeFromParent() // Ensure it's not in the scene
            sushiPool.append(sushi)
        }
        
        // Initialize fries pool
        for _ in 0..<friesCount {
            let fries = createCollectable(texture: SKTexture(imageNamed: "fries.png"), physicsCategory: PhysicsCategory.fries)
            fries.name = "fries"
            fries.removeFromParent() // Ensure it's not in the scene
            friesPool.append(fries)
        }
    }
    
    func createCollectible(type: CollectibleType) -> SKSpriteNode {
<<<<<<< HEAD
        #if DEBUG
        print("  Creating collectible of type: \(type)")
        #endif
=======
>>>>>>> 5f26c7d9
        let collectible: SKSpriteNode
        switch type {
        case .coin:
            if let coin = coinPool.first {
                coinPool.removeFirst()
                collectible = coin
                activeCoins.append(coin)
            } else {
                let coinAtlas = SKTextureAtlas(named: "coin")
                let coinTexture = coinAtlas.textureNamed("coin_01")
                collectible = createCollectable(texture: coinTexture, physicsCategory: PhysicsCategory.coin)
                activeCoins.append(collectible)
            }
        case .burger:
            if let burger = burgerPool.first {
                burgerPool.removeFirst()
                collectible = burger
                activeBurgers.append(burger)
            } else {
<<<<<<< HEAD
                let texture = SKTexture(imageNamed: "burger")
                #if DEBUG
                print("🍔 Creating burger with texture: \(texture.description)")
                #endif
                collectible = createCollectable(texture: texture, physicsCategory: PhysicsCategory.burger)
                activeBurgers.append(collectible)
            }
        case .pizza:
            if let pizza = pizzaPool.first {
                pizzaPool.removeFirst()
                collectible = pizza
                activePizzas.append(pizza)
            } else {
                let texture = SKTexture(imageNamed: "pizza")
                #if DEBUG
                print("🍕 Creating pizza - Texture exists: \(texture.size().width > 0), Size: \(texture.size())")
                #endif
                if texture.size().width == 0 {
                    #if DEBUG
                    print("⚠️ Failed to load pizza texture!")
                    #endif
                    // Fallback to burger texture for debugging
                    let fallbackTexture = SKTexture(imageNamed: "burger")
                    collectible = createCollectable(texture: fallbackTexture, physicsCategory: PhysicsCategory.pizza)
                } else {
                    collectible = createCollectable(texture: texture, physicsCategory: PhysicsCategory.pizza)
                }
                activePizzas.append(collectible)
            }
        case .sushi:
            if let sushi = sushiPool.first {
                sushiPool.removeFirst()
                collectible = sushi
                activeSushis.append(sushi)
            } else {
                let texture = SKTexture(imageNamed: "sushi")
                #if DEBUG
                print("🍣 Creating sushi - Texture exists: \(texture.size().width > 0), Size: \(texture.size())")
                #endif
                if texture.size().width == 0 {
                    #if DEBUG
                    print("⚠️ Failed to load sushi texture!")
                    #endif
                    // Fallback to burger texture for debugging
                    let fallbackTexture = SKTexture(imageNamed: "burger")
                    collectible = createCollectable(texture: fallbackTexture, physicsCategory: PhysicsCategory.sushi)
                } else {
                    collectible = createCollectable(texture: texture, physicsCategory: PhysicsCategory.sushi)
                }
                activeSushis.append(collectible)
            }
        case .fries:
            if let fries = friesPool.first {
                friesPool.removeFirst()
                collectible = fries
                activeFries.append(fries)
            } else {
                let texture = SKTexture(imageNamed: "fries")
                #if DEBUG
                print("🍟 Creating fries - Texture exists: \(texture.size().width > 0), Size: \(texture.size())")
                #endif
                if texture.size().width == 0 {
                    #if DEBUG
                    print("⚠️ Failed to load fries texture!")
                    #endif
                    // Fallback to burger texture for debugging
                    let fallbackTexture = SKTexture(imageNamed: "burger")
                    collectible = createCollectable(texture: fallbackTexture, physicsCategory: PhysicsCategory.fries)
                } else {
                    collectible = createCollectable(texture: texture, physicsCategory: PhysicsCategory.fries)
                }
                activeFries.append(collectible)
            }
=======
                collectible = createCollectable(texture: SKTexture(imageNamed: "burger.png"), physicsCategory: PhysicsCategory.burger)
                activeBurgers.append(collectible)
            }
>>>>>>> 5f26c7d9
        }
        return collectible
    }
    
    func recycleCollectible(_ collectible: SKSpriteNode) {
        collectible.removeFromParent()
        resetCollectedState(collectible)
        
        if collectible.name == "burger" {
            if let index = activeBurgers.firstIndex(of: collectible) {
                activeBurgers.remove(at: index)
            }
            burgerPool.append(collectible)
<<<<<<< HEAD
        } else if collectible.name == "pizza" {
            if let index = activePizzas.firstIndex(of: collectible) {
                activePizzas.remove(at: index)
            }
            pizzaPool.append(collectible)
        } else if collectible.name == "sushi" {
            if let index = activeSushis.firstIndex(of: collectible) {
                activeSushis.remove(at: index)
            }
            sushiPool.append(collectible)
        } else if collectible.name == "fries" {
            if let index = activeFries.firstIndex(of: collectible) {
                activeFries.remove(at: index)
            }
            friesPool.append(collectible)
=======
>>>>>>> 5f26c7d9
        } else {
            if let index = activeCoins.firstIndex(of: collectible) {
                activeCoins.remove(at: index)
            }
            coinPool.append(collectible)
        }
        
        // Reset physics body
        let radius = collectible.size.width/2
        collectible.physicsBody = SKPhysicsBody(circleOfRadius: radius)
        collectible.physicsBody?.isDynamic = false
<<<<<<< HEAD
        collectible.physicsBody?.categoryBitMask = collectible.name == "burger" ? PhysicsCategory.burger : collectible.name == "pizza" ? PhysicsCategory.pizza : collectible.name == "sushi" ? PhysicsCategory.sushi : collectible.name == "fries" ? PhysicsCategory.fries : PhysicsCategory.coin
=======
        collectible.physicsBody?.categoryBitMask = collectible.name == "burger" ? PhysicsCategory.burger : PhysicsCategory.coin
>>>>>>> 5f26c7d9
        collectible.physicsBody?.collisionBitMask = 0
        collectible.physicsBody?.contactTestBitMask = PhysicsCategory.hero
        
        // Reset visual properties
        collectible.alpha = 1.0
        collectible.removeAllActions()
        
        if collectible.name == "coin" {
            // Restart coin animation
            setupCoinAnimation(for: collectible)
        }
    }

<<<<<<< HEAD
    private func createCollectable(texture: SKTexture, physicsCategory: UInt32) -> SKSpriteNode {
        let sprite = SKSpriteNode(texture: texture)
=======
    private func createCollectable(
        texture: SKTexture,
        physicsCategory: UInt32
    ) -> SKSpriteNode {
        texture.filteringMode = .nearest
>>>>>>> 5f26c7d9
        
        // Set size based on type
        switch physicsCategory {
        case PhysicsCategory.coin:
            sprite.size = GameConfig.adaptiveSize(for: texture, spriteType: .coin)
        case PhysicsCategory.burger:
            sprite.size = GameConfig.adaptiveSize(for: texture, spriteType: .burger)
        case PhysicsCategory.pizza:
            sprite.size = GameConfig.adaptiveSize(for: texture, spriteType: .pizza)
        case PhysicsCategory.sushi:
            sprite.size = GameConfig.adaptiveSize(for: texture, spriteType: .sushi)
        case PhysicsCategory.fries:
            sprite.size = GameConfig.adaptiveSize(for: texture, spriteType: .fries)
        default:
            sprite.size = GameConfig.adaptiveSize(for: texture, spriteType: .coin)
        }
        
        // Set up physics body AFTER setting the size
        sprite.physicsBody = SKPhysicsBody(circleOfRadius: sprite.size.width / 2)
        sprite.physicsBody?.isDynamic = false
        sprite.physicsBody?.categoryBitMask = physicsCategory
        sprite.physicsBody?.contactTestBitMask = PhysicsCategory.hero
<<<<<<< HEAD
        sprite.physicsBody?.collisionBitMask = 0
=======
        
        sprite.name = physicsCategory == PhysicsCategory.coin ? "coin" : "burger"
>>>>>>> 5f26c7d9
        
        // Set name for identification
        sprite.name = physicsCategory == PhysicsCategory.coin ? "coin" : 
                     physicsCategory == PhysicsCategory.burger ? "burger" : 
                     physicsCategory == PhysicsCategory.pizza ? "pizza" : 
                     physicsCategory == PhysicsCategory.sushi ? "sushi" : "fries"
        
        // Set up coin animation if it's a coin
        if physicsCategory == PhysicsCategory.coin {
            setupCoinAnimation(for: sprite)
        }
        
        return sprite
    }
    
    private func setupCoinAnimation(for coin: SKSpriteNode) {
        let coinAtlas = SKTextureAtlas(named: "coin")
        var frames: [SKTexture] = []
        
        // Load all frames from the coin atlas
        for i in 1...15 {
            let textureName = String(format: "coin_%02d", i)
            let texture = coinAtlas.textureNamed(textureName)
            texture.filteringMode = .nearest
            frames.append(texture)
        }
        
        // Create animation action at 30fps
        let spinAction = SKAction.animate(with: frames, timePerFrame: 1.0/30.0)
        let repeatSpin = SKAction.repeatForever(spinAction)
        coin.run(repeatSpin)
    }
}<|MERGE_RESOLUTION|>--- conflicted
+++ resolved
@@ -34,7 +34,6 @@
 enum CollectibleType {
     case coin
     case burger
-<<<<<<< HEAD
     case pizza
     case sushi
     case fries
@@ -53,8 +52,6 @@
             return 10.0 // 10% stamina
         }
     }
-=======
->>>>>>> 5f26c7d9
 }
 
 class Collectable {
@@ -73,10 +70,6 @@
     var activeSushis: [SKSpriteNode] = []
     var activeFries: [SKSpriteNode] = []
     
-    // Tracking arrays for active collectibles
-    private(set) var activeCoins: [SKSpriteNode] = []
-    private(set) var activeBurgers: [SKSpriteNode] = []
-    
     // Key for associated object to store collected state
     private let collectedKey = "CollectableCollectedState"
     
@@ -101,12 +94,16 @@
             let coinAtlas = SKTextureAtlas(named: "coin")
             let coinTexture = coinAtlas.textureNamed("coin_01")
             let coin = createCollectable(texture: coinTexture, physicsCategory: PhysicsCategory.coin)
+            let coinAtlas = SKTextureAtlas(named: "coin")
+            let coinTexture = coinAtlas.textureNamed("coin_01")
+            let coin = createCollectable(texture: coinTexture, physicsCategory: PhysicsCategory.coin)
             coin.removeFromParent() // Ensure it's not in the scene
             coinPool.append(coin)
         }
         
         // Initialize burger pool
         for _ in 0..<burgerCount {
+            let burger = createCollectable(texture: SKTexture(imageNamed: "burger.png"), physicsCategory: PhysicsCategory.burger)
             let burger = createCollectable(texture: SKTexture(imageNamed: "burger.png"), physicsCategory: PhysicsCategory.burger)
             burger.name = "burger"
             burger.removeFromParent() // Ensure it's not in the scene
@@ -139,12 +136,9 @@
     }
     
     func createCollectible(type: CollectibleType) -> SKSpriteNode {
-<<<<<<< HEAD
         #if DEBUG
         print("  Creating collectible of type: \(type)")
         #endif
-=======
->>>>>>> 5f26c7d9
         let collectible: SKSpriteNode
         switch type {
         case .coin:
@@ -164,7 +158,6 @@
                 collectible = burger
                 activeBurgers.append(burger)
             } else {
-<<<<<<< HEAD
                 let texture = SKTexture(imageNamed: "burger")
                 #if DEBUG
                 print("🍔 Creating burger with texture: \(texture.description)")
@@ -238,11 +231,6 @@
                 }
                 activeFries.append(collectible)
             }
-=======
-                collectible = createCollectable(texture: SKTexture(imageNamed: "burger.png"), physicsCategory: PhysicsCategory.burger)
-                activeBurgers.append(collectible)
-            }
->>>>>>> 5f26c7d9
         }
         return collectible
     }
@@ -256,7 +244,6 @@
                 activeBurgers.remove(at: index)
             }
             burgerPool.append(collectible)
-<<<<<<< HEAD
         } else if collectible.name == "pizza" {
             if let index = activePizzas.firstIndex(of: collectible) {
                 activePizzas.remove(at: index)
@@ -272,8 +259,6 @@
                 activeFries.remove(at: index)
             }
             friesPool.append(collectible)
-=======
->>>>>>> 5f26c7d9
         } else {
             if let index = activeCoins.firstIndex(of: collectible) {
                 activeCoins.remove(at: index)
@@ -285,11 +270,7 @@
         let radius = collectible.size.width/2
         collectible.physicsBody = SKPhysicsBody(circleOfRadius: radius)
         collectible.physicsBody?.isDynamic = false
-<<<<<<< HEAD
         collectible.physicsBody?.categoryBitMask = collectible.name == "burger" ? PhysicsCategory.burger : collectible.name == "pizza" ? PhysicsCategory.pizza : collectible.name == "sushi" ? PhysicsCategory.sushi : collectible.name == "fries" ? PhysicsCategory.fries : PhysicsCategory.coin
-=======
-        collectible.physicsBody?.categoryBitMask = collectible.name == "burger" ? PhysicsCategory.burger : PhysicsCategory.coin
->>>>>>> 5f26c7d9
         collectible.physicsBody?.collisionBitMask = 0
         collectible.physicsBody?.contactTestBitMask = PhysicsCategory.hero
         
@@ -297,22 +278,20 @@
         collectible.alpha = 1.0
         collectible.removeAllActions()
         
+        // Reset visual properties
+        collectible.alpha = 1.0
+        collectible.removeAllActions()
+        
         if collectible.name == "coin" {
             // Restart coin animation
             setupCoinAnimation(for: collectible)
-        }
-    }
-
-<<<<<<< HEAD
+            // Restart coin animation
+            setupCoinAnimation(for: collectible)
+        }
+    }
+
     private func createCollectable(texture: SKTexture, physicsCategory: UInt32) -> SKSpriteNode {
         let sprite = SKSpriteNode(texture: texture)
-=======
-    private func createCollectable(
-        texture: SKTexture,
-        physicsCategory: UInt32
-    ) -> SKSpriteNode {
-        texture.filteringMode = .nearest
->>>>>>> 5f26c7d9
         
         // Set size based on type
         switch physicsCategory {
@@ -335,12 +314,7 @@
         sprite.physicsBody?.isDynamic = false
         sprite.physicsBody?.categoryBitMask = physicsCategory
         sprite.physicsBody?.contactTestBitMask = PhysicsCategory.hero
-<<<<<<< HEAD
         sprite.physicsBody?.collisionBitMask = 0
-=======
-        
-        sprite.name = physicsCategory == PhysicsCategory.coin ? "coin" : "burger"
->>>>>>> 5f26c7d9
         
         // Set name for identification
         sprite.name = physicsCategory == PhysicsCategory.coin ? "coin" : 
@@ -359,6 +333,8 @@
     private func setupCoinAnimation(for coin: SKSpriteNode) {
         let coinAtlas = SKTextureAtlas(named: "coin")
         var frames: [SKTexture] = []
+        
+        // Load all frames from the coin atlas
         
         // Load all frames from the coin atlas
         for i in 1...15 {
@@ -370,6 +346,8 @@
         
         // Create animation action at 30fps
         let spinAction = SKAction.animate(with: frames, timePerFrame: 1.0/30.0)
+        // Create animation action at 30fps
+        let spinAction = SKAction.animate(with: frames, timePerFrame: 1.0/30.0)
         let repeatSpin = SKAction.repeatForever(spinAction)
         coin.run(repeatSpin)
     }
