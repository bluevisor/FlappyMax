--- conflicted
+++ resolved
@@ -62,6 +62,12 @@
         view.becomeFirstResponder()
         #endif
         
+        // Enable keyboard input
+        #if targetEnvironment(macCatalyst)
+        view.isUserInteractionEnabled = true
+        view.becomeFirstResponder()
+        #endif
+        
         // Check for high score if not skipped and score is not 0
         if !skipHighScoreCheck && mainScore > 0 {
             let isHighScore = leaderboardManager.scoreQualifiesForLeaderboard(mainScore)
@@ -242,11 +248,7 @@
     
     #if targetEnvironment(macCatalyst)
     override func pressesBegan(_ presses: Set<UIPress>, with event: UIPressesEvent?) {
-<<<<<<< HEAD
         #if DEBUG
-=======
-        #if !RELEASE
->>>>>>> 5f26c7d9
         print("\n=== Keyboard Event in GameOverScene ===")
         for press in presses {
             if let key = press.key {
@@ -258,11 +260,7 @@
         for press in presses {
             if let key = press.key {
                 if key.charactersIgnoringModifiers == "\r" {  // Enter key
-<<<<<<< HEAD
                     #if DEBUG
-=======
-                    #if !RELEASE
->>>>>>> 5f26c7d9
                     print("Enter pressed, restarting game")
                     #endif
                     let gameScene = GameScene(size: self.size)
